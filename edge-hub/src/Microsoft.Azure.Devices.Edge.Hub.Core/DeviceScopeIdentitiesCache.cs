// Copyright (c) Microsoft. All rights reserved.
namespace Microsoft.Azure.Devices.Edge.Hub.Core
{
    using System;
    using System.Collections.Generic;
    using System.Linq;
    using System.Threading;
    using System.Threading.Tasks;
    using Microsoft.Azure.Devices.Edge.Hub.Core.Identity.Service;
    using Microsoft.Azure.Devices.Edge.Storage;
    using Microsoft.Azure.Devices.Edge.Util;
    using Microsoft.Azure.Devices.Edge.Util.Json;
    using Microsoft.Extensions.Logging;
    using Newtonsoft.Json;
    using Nito.AsyncEx;
    using AsyncLock = Microsoft.Azure.Devices.Edge.Util.Concurrency.AsyncLock;

    public sealed class DeviceScopeIdentitiesCache : IDeviceScopeIdentitiesCache
    {
        readonly IServiceProxy serviceProxy;
        readonly IKeyValueStore<string, string> encryptedStore;
        readonly AsyncLock cacheLock = new AsyncLock();
        readonly IDictionary<string, StoredServiceIdentity> serviceIdentityCache;
        readonly Timer refreshCacheTimer;
        readonly TimeSpan refreshRate;
        readonly AsyncAutoResetEvent refreshCacheSignal = new AsyncAutoResetEvent();

        Task refreshCacheTask;
        readonly object refreshCacheLock = new object();

        public event EventHandler<ServiceIdentity> ServiceIdentityUpdated;
        public event EventHandler<string> ServiceIdentityRemoved;

        DeviceScopeIdentitiesCache(IServiceProxy serviceProxy,
            IKeyValueStore<string, string> encryptedStorage,
            IDictionary<string, StoredServiceIdentity> initialCache,
            TimeSpan refreshRate)
        {
            this.serviceProxy = serviceProxy;
            this.encryptedStore = encryptedStorage;
            this.serviceIdentityCache = initialCache;
            this.refreshRate = refreshRate;
            this.refreshCacheTimer = new Timer(this.RefreshCache, null, TimeSpan.Zero, refreshRate);
        }

        public static async Task<DeviceScopeIdentitiesCache> Create(
            IServiceProxy serviceProxy,
            IKeyValueStore<string, string> encryptedStorage,
            TimeSpan refreshRate)
        {
            Preconditions.CheckNotNull(serviceProxy, nameof(serviceProxy));
            Preconditions.CheckNotNull(encryptedStorage, nameof(encryptedStorage));
            IDictionary<string, StoredServiceIdentity> cache = await ReadCacheFromStore(encryptedStorage);
            var deviceScopeIdentitiesCache = new DeviceScopeIdentitiesCache(serviceProxy, encryptedStorage, cache, refreshRate);
            Events.Created();
            return deviceScopeIdentitiesCache;
        }

        void RefreshCache(object state)
        {
            lock (this.refreshCacheLock)
            {
                if (this.refreshCacheTask == null || this.refreshCacheTask.IsCompleted)
                {
                    Events.InitializingRefreshTask(this.refreshRate);
                    this.refreshCacheTask = this.RefreshCache();
                }
            }
        }

        public void InitiateCacheRefresh()
        {
            Events.ReceivedRequestToRefreshCache();
            this.refreshCacheSignal.Set();
        }

        async Task RefreshCache()
        {
            while (true)
            {
                try
                {
                    Events.StartingRefreshCycle();
                    var currentCacheIds = new List<string>();
                    IServiceIdentitiesIterator iterator = this.serviceProxy.GetServiceIdentitiesIterator();
                    while (iterator.HasNext)
                    {
                        IEnumerable<ServiceIdentity> batch = await iterator.GetNext();
                        foreach (ServiceIdentity serviceIdentity in batch)
                        {
                            try
                            {
                                await this.HandleNewServiceIdentity(serviceIdentity);
                                currentCacheIds.Add(serviceIdentity.Id);
                            }
                            catch (Exception e)
                            {
                                Events.ErrorProcessing(serviceIdentity, e);
                            }
                        }
                    }

                    // Diff and update
                    List<string> removedIds = this.serviceIdentityCache
                        .Where(kvp => kvp.Value.ServiceIdentity.HasValue)
                        .Select(kvp => kvp.Key)
                        .Except(currentCacheIds).ToList();
                    await Task.WhenAll(removedIds.Select(id => this.HandleNoServiceIdentity(id)));
                }
                catch (Exception e)
                {
                    Events.ErrorInRefreshCycle(e);
                }

                Events.DoneRefreshCycle(this.refreshRate);
                await this.IsReady();
            }
        }

        async Task IsReady()
        {
            Task refreshCacheSignalTask = this.refreshCacheSignal.WaitAsync();
            Task sleepTask = Task.Delay(this.refreshRate);
            Task task = await Task.WhenAny(refreshCacheSignalTask, sleepTask);
            if (task == refreshCacheSignalTask)
            {
                Events.RefreshSignalled();
            }
            else
            {
                Events.RefreshSleepCompleted();
            }
        }

        public async Task RefreshServiceIdentity(string id)
        {
            try
            {
<<<<<<< HEAD
                Events.RefreshingServiceIdentity(deviceId);
                Option<ServiceIdentity> serviceIdentity = await this.serviceProxy.GetServiceIdentity(deviceId);
=======
                Option<ServiceIdentity> serviceIdentity = await this.GetServiceIdentityFromService(id);
>>>>>>> 318b499c
                await serviceIdentity
                    .Map(s => this.HandleNewServiceIdentity(s))
                    .GetOrElse(() => this.HandleNoServiceIdentity(id));
            }
            catch (Exception e)
            {
                Events.ErrorRefreshingCache(e, id);
            }
        }

        public async Task RefreshServiceIdentities(IEnumerable<string> ids)
        {
<<<<<<< HEAD
            try
            {
                Events.RefreshingServiceIdentity($"{deviceId}/{moduleId}");
                Option<ServiceIdentity> serviceIdentity = await this.serviceProxy.GetServiceIdentity(deviceId, moduleId);
                await serviceIdentity
                    .Map(s => this.HandleNewServiceIdentity(s))
                    .GetOrElse(() => this.HandleNoServiceIdentity($"{deviceId}/{moduleId}"));
            }
            catch (Exception e)
            {
                Events.ErrorRefreshingCache(e, $"{deviceId}/{moduleId}");
            }
        }

        public async Task RefreshServiceIdentities(IEnumerable<string> deviceIds)
        {
            List<string> deviceIdsList = Preconditions.CheckNotNull(deviceIds, nameof(deviceIds)).ToList();
            foreach (string deviceId in deviceIdsList)
=======
            List<string> idList = Preconditions.CheckNotNull(ids, nameof(ids)).ToList();
            foreach (string id in idList)
>>>>>>> 318b499c
            {
                await this.RefreshServiceIdentity(id);
            }
        }

        public async Task<Option<ServiceIdentity>> GetServiceIdentity(string id, bool refreshIfNotExists = false)
        {
<<<<<<< HEAD
            Preconditions.CheckNonWhiteSpace(deviceId, nameof(deviceId));
            Preconditions.CheckNonWhiteSpace(moduleId, nameof(moduleId));
            string id = $"{deviceId}/{moduleId}";
            Events.GettingServiceIdentity(id);
=======
            Preconditions.CheckNonWhiteSpace(id, nameof(id));
>>>>>>> 318b499c
            if (refreshIfNotExists && !this.serviceIdentityCache.ContainsKey(id))
            {
                await this.RefreshServiceIdentity(id);
            }

            return await this.GetServiceIdentityInternal(id);
        }

<<<<<<< HEAD
        public async Task<Option<ServiceIdentity>> GetServiceIdentity(string deviceId, bool refreshIfNotExists = false)
        {
            Preconditions.CheckNonWhiteSpace(deviceId, nameof(deviceId));
            Events.GettingServiceIdentity(deviceId);
            if (refreshIfNotExists && !this.serviceIdentityCache.ContainsKey(deviceId))
            {
                await this.RefreshServiceIdentity(deviceId);
            }

            return await this.GetServiceIdentityInternal(deviceId);
        }

=======
>>>>>>> 318b499c
        async Task<Option<ServiceIdentity>> GetServiceIdentityInternal(string id)
        {
            Preconditions.CheckNonWhiteSpace(id, nameof(id));
            using (await this.cacheLock.LockAsync())
            {
                return this.serviceIdentityCache.TryGetValue(id, out StoredServiceIdentity storedServiceIdentity)
                    ? storedServiceIdentity.ServiceIdentity
                    : Option.None<ServiceIdentity>();
            }
        }

        async Task HandleNoServiceIdentity(string id)
        {
            using (await this.cacheLock.LockAsync())
            {
                var storedServiceIdentity = new StoredServiceIdentity(id);
                this.serviceIdentityCache[id] = storedServiceIdentity;
                await this.SaveServiceIdentityToStore(id, storedServiceIdentity);
                Events.NotInScope(id);
                // Remove device if connected
                this.ServiceIdentityRemoved?.Invoke(this, id);
            }
        }

        async Task HandleNewServiceIdentity(ServiceIdentity serviceIdentity)
        {
            using (await this.cacheLock.LockAsync())
            {
                bool hasUpdated = this.serviceIdentityCache.TryGetValue(serviceIdentity.Id, out StoredServiceIdentity currentStoredServiceIdentity)
                    && currentStoredServiceIdentity.ServiceIdentity
                        .Map(s => !s.Equals(serviceIdentity))
                        .GetOrElse(false);
                var storedServiceIdentity = new StoredServiceIdentity(serviceIdentity);
                this.serviceIdentityCache[serviceIdentity.Id] = storedServiceIdentity;
                await this.SaveServiceIdentityToStore(serviceIdentity.Id, storedServiceIdentity);
                Events.AddInScope(serviceIdentity.Id);
                if (hasUpdated)
                {
                    this.ServiceIdentityUpdated?.Invoke(this, serviceIdentity);
                }
            }
        }

        async Task SaveServiceIdentityToStore(string id, StoredServiceIdentity storedServiceIdentity)
        {
            string serviceIdentityString = JsonConvert.SerializeObject(storedServiceIdentity);
            await this.encryptedStore.Put(id, serviceIdentityString);
        }

        static async Task<IDictionary<string, StoredServiceIdentity>> ReadCacheFromStore(IKeyValueStore<string, string> encryptedStore)
        {
            IDictionary<string, StoredServiceIdentity> cache = new Dictionary<string, StoredServiceIdentity>();
            await encryptedStore.IterateBatch(
                int.MaxValue,
                (key, value) =>
                {
                    cache.Add(key, JsonConvert.DeserializeObject<StoredServiceIdentity>(value));
                    return Task.CompletedTask;
                });
            return cache;
        }

        Task<Option<ServiceIdentity>> GetServiceIdentityFromService(string id)
        {
            // If it is a module id, it will have the format "deviceId/moduleId"
            string[] parts = id.Split('/');
            if (parts.Length == 2)
            {
                return this.serviceProxy.GetServiceIdentity(parts[0], parts[1]);
            }
            else
            {
                return this.serviceProxy.GetServiceIdentity(id);
            }
        }

        public void Dispose()
        {
            this.encryptedStore?.Dispose();
            this.refreshCacheTimer?.Dispose();
            this.refreshCacheTask?.Dispose();
        }

        internal class StoredServiceIdentity
        {
            public StoredServiceIdentity(ServiceIdentity serviceIdentity)
                : this(Preconditions.CheckNotNull(serviceIdentity, nameof(serviceIdentity)).Id, serviceIdentity, DateTime.UtcNow)
            {
            }

            public StoredServiceIdentity(string id)
                : this(Preconditions.CheckNotNull(id, nameof(id)), null, DateTime.UtcNow)
            { }

            [JsonConstructor]
            StoredServiceIdentity(string id, ServiceIdentity serviceIdentity, DateTime timestamp)
            {
                this.ServiceIdentity = Option.Maybe(serviceIdentity);
                this.Id = Preconditions.CheckNotNull(id);
                this.Timestamp = timestamp;
            }

            [JsonProperty("serviceIdentity")]
            [JsonConverter(typeof(OptionConverter<ServiceIdentity>))]
            public Option<ServiceIdentity> ServiceIdentity { get; }

            [JsonProperty("id")]
            public string Id { get; }

            [JsonProperty("timestamp")]
            public DateTime Timestamp { get; }
        }

        static class Events
        {
            static readonly ILogger Log = Logger.Factory.CreateLogger<IDeviceScopeIdentitiesCache>();
            const int IdStart = HubCoreEventIds.DeviceScopeIdentitiesCache;

            enum EventIds
            {
                InitializingRefreshTask = IdStart,
                Created,
                ErrorInRefresh,
                StartingCycle,
                DoneCycle,
                ReceivedRequestToRefreshCache,
                RefreshSleepCompleted,
                RefreshSignalled,
                NotInScope,
                AddInScope,
                RefreshingServiceIdentity,
                GettingServiceIdentity
            }

            internal static void InitializingRefreshTask(TimeSpan refreshRate) =>
                Log.LogDebug((int)EventIds.InitializingRefreshTask, $"Initializing device scope identities cache refresh task to run every {refreshRate.TotalMinutes} minutes.");

            public static void Created() =>
                Log.LogInformation((int)EventIds.Created, "Created device scope identities cache");

            public static void ErrorInRefreshCycle(Exception exception)
            {
                Log.LogWarning((int)EventIds.ErrorInRefresh, "Encountered an error while refreshing the device scope identities cache. Will retry the operation in some time...");
                Log.LogDebug((int)EventIds.ErrorInRefresh, exception, "Error details while refreshing the device scope identities cache");
            }

            public static void StartingRefreshCycle() =>
                Log.LogInformation((int)EventIds.StartingCycle, "Starting refresh of device scope identities cache");

            public static void DoneRefreshCycle(TimeSpan refreshRate) =>
                Log.LogDebug((int)EventIds.DoneCycle, $"Done refreshing device scope identities cache. Waiting for {refreshRate.TotalMinutes} minutes.");

            public static void ErrorRefreshingCache(Exception exception, string deviceId)
            {
                Log.LogWarning((int)EventIds.ErrorInRefresh, exception, $"Error while refreshing the service identity for {deviceId}");
            }

            public static void ErrorProcessing(ServiceIdentity serviceIdentity, Exception exception)
            {
                string id = serviceIdentity?.Id ?? "unknown";
                Log.LogWarning((int)EventIds.ErrorInRefresh, exception, $"Error while processing the service identity for {id}");
            }

            public static void ReceivedRequestToRefreshCache() =>
                Log.LogDebug((int)EventIds.ReceivedRequestToRefreshCache, "Received request to refresh cache.");

            public static void RefreshSignalled() =>
                Log.LogDebug((int)EventIds.RefreshSignalled, "Device scope identities refresh is ready because a refresh was signalled.");

            public static void RefreshSleepCompleted() =>
                Log.LogDebug((int)EventIds.RefreshSleepCompleted, "Device scope identities refresh is ready because the wait period is over.");

            public static void NotInScope(string id) =>
                Log.LogDebug((int)EventIds.NotInScope, $"{id} is not in device scope, removing from cache.");

            public static void AddInScope(string id) =>
                Log.LogDebug((int)EventIds.AddInScope, $"{id} is in device scope, adding to cache.");

            public static void GettingServiceIdentity(string id) =>
                Log.LogDebug((int)EventIds.GettingServiceIdentity, $"Getting service identity for {id}");

            public static void RefreshingServiceIdentity(string id) =>
                Log.LogDebug((int)EventIds.RefreshingServiceIdentity, $"Refreshing service identity for {id}");
        }
    }
}<|MERGE_RESOLUTION|>--- conflicted
+++ resolved
@@ -136,12 +136,8 @@
         {
             try
             {
-<<<<<<< HEAD
-                Events.RefreshingServiceIdentity(deviceId);
-                Option<ServiceIdentity> serviceIdentity = await this.serviceProxy.GetServiceIdentity(deviceId);
-=======
                 Option<ServiceIdentity> serviceIdentity = await this.GetServiceIdentityFromService(id);
->>>>>>> 318b499c
+                Events.RefreshingServiceIdentity(id);
                 await serviceIdentity
                     .Map(s => this.HandleNewServiceIdentity(s))
                     .GetOrElse(() => this.HandleNoServiceIdentity(id));
@@ -154,29 +150,8 @@
 
         public async Task RefreshServiceIdentities(IEnumerable<string> ids)
         {
-<<<<<<< HEAD
-            try
-            {
-                Events.RefreshingServiceIdentity($"{deviceId}/{moduleId}");
-                Option<ServiceIdentity> serviceIdentity = await this.serviceProxy.GetServiceIdentity(deviceId, moduleId);
-                await serviceIdentity
-                    .Map(s => this.HandleNewServiceIdentity(s))
-                    .GetOrElse(() => this.HandleNoServiceIdentity($"{deviceId}/{moduleId}"));
-            }
-            catch (Exception e)
-            {
-                Events.ErrorRefreshingCache(e, $"{deviceId}/{moduleId}");
-            }
-        }
-
-        public async Task RefreshServiceIdentities(IEnumerable<string> deviceIds)
-        {
-            List<string> deviceIdsList = Preconditions.CheckNotNull(deviceIds, nameof(deviceIds)).ToList();
-            foreach (string deviceId in deviceIdsList)
-=======
             List<string> idList = Preconditions.CheckNotNull(ids, nameof(ids)).ToList();
             foreach (string id in idList)
->>>>>>> 318b499c
             {
                 await this.RefreshServiceIdentity(id);
             }
@@ -184,14 +159,8 @@
 
         public async Task<Option<ServiceIdentity>> GetServiceIdentity(string id, bool refreshIfNotExists = false)
         {
-<<<<<<< HEAD
-            Preconditions.CheckNonWhiteSpace(deviceId, nameof(deviceId));
-            Preconditions.CheckNonWhiteSpace(moduleId, nameof(moduleId));
-            string id = $"{deviceId}/{moduleId}";
+            Preconditions.CheckNonWhiteSpace(id, nameof(id));
             Events.GettingServiceIdentity(id);
-=======
-            Preconditions.CheckNonWhiteSpace(id, nameof(id));
->>>>>>> 318b499c
             if (refreshIfNotExists && !this.serviceIdentityCache.ContainsKey(id))
             {
                 await this.RefreshServiceIdentity(id);
@@ -200,21 +169,7 @@
             return await this.GetServiceIdentityInternal(id);
         }
 
-<<<<<<< HEAD
-        public async Task<Option<ServiceIdentity>> GetServiceIdentity(string deviceId, bool refreshIfNotExists = false)
-        {
-            Preconditions.CheckNonWhiteSpace(deviceId, nameof(deviceId));
-            Events.GettingServiceIdentity(deviceId);
-            if (refreshIfNotExists && !this.serviceIdentityCache.ContainsKey(deviceId))
-            {
-                await this.RefreshServiceIdentity(deviceId);
-            }
-
-            return await this.GetServiceIdentityInternal(deviceId);
-        }
-
-=======
->>>>>>> 318b499c
+
         async Task<Option<ServiceIdentity>> GetServiceIdentityInternal(string id)
         {
             Preconditions.CheckNonWhiteSpace(id, nameof(id));
